import * as Sentry from '@sentry/bun'

// Initialize GlitchTip (Sentry-compatible) error tracking
if (process.env.GLITCHTIP_DSN) {
  Sentry.init({
    dsn: process.env.GLITCHTIP_DSN,
    environment: process.env.NODE_ENV || 'production',
    tracesSampleRate: 1.0,
  })
  console.log('✅ GlitchTip error tracking initialized')
}

import { Hono } from 'hono'
import { cors } from 'hono/cors'
import { nanoid } from 'nanoid'
import { z } from 'zod'
import sgMail from '@sendgrid/mail'
import fs from 'fs'
import path from 'path'
import type { Server, ServerWebSocket } from 'bun'
import { filesDBClient } from './filesdb-client'
import { enhancedFilesDBClient } from './filesdb-client-enhanced'

const getErrorMessage = (error: unknown): string =>
  error instanceof Error ? error.message : String(error)

type ProgressSocketData = {
  clipboardId?: string
}

const bufferToArrayBuffer = (buffer: Buffer): ArrayBuffer =>
  buffer.buffer.slice(buffer.byteOffset, buffer.byteOffset + buffer.byteLength) as ArrayBuffer

// WebSocket connections tracking
const progressConnections = new Map<string, Set<ServerWebSocket<ProgressSocketData>>>()

// Start progress monitoring for a clipboard item
async function startProgressMonitoring(clipboardId: string) {
  const connections = progressConnections.get(clipboardId)
  if (!connections || connections.size === 0) return

  const interval = setInterval(async () => {
    try {
      const status = await filesDBClient.getUploadStatus(clipboardId)
      const fileInfo = await filesDBClient.getFileInfo(clipboardId).catch(() => null)

      const progressData = {
        type: 'progress',
        clipboard_id: clipboardId,
        file_id: clipboardId,
        status: status.status,
        completed: status.completed,
        progress: status.progress || {},
        chunks_received: status.chunks_received || 0,
        total_chunks: status.total_chunks || 0,
        chunks_uploaded_to_blockchain: status.chunks_uploaded_to_blockchain || 0,
        progress_percentage: status.progress_percentage || 0,
        error: status.error,
        file_info: status.file_info || (fileInfo ? {
          original_filename: fileInfo.original_filename,
          file_size: fileInfo.total_size,
          content_type: fileInfo.content_type,
          owner: fileInfo.owner
        } : null)
      }

      // Send to all connected clients for this clipboard
      const activeConnections = progressConnections.get(clipboardId)
      if (activeConnections) {
        for (const ws of activeConnections) {
          if (ws.readyState === WebSocket.OPEN) {
            ws.send(JSON.stringify(progressData))
          } else {
            activeConnections.delete(ws)
          }
        }

        // Clean up if no active connections
        if (activeConnections.size === 0) {
          progressConnections.delete(clipboardId)
        }
      }

      // Stop monitoring if completed or failed
      if (status.completed || status.status === 'failed') {
        clearInterval(interval)
        // Keep connection for a bit longer in case client wants final status
        setTimeout(() => {
          const connections = progressConnections.get(clipboardId)
          if (connections) {
            for (const ws of connections) {
              if (ws.readyState === WebSocket.OPEN) {
                ws.close()
              }
            }
            progressConnections.delete(clipboardId)
          }
        }, 5000)
      }
    } catch (error) {
      console.error(`Progress monitoring error for ${clipboardId}:`, error)

<<<<<<< HEAD
const app = new Hono().basePath(process.env.API_BASE_PATH || '/')
=======
      // Send error to clients
      const activeConnections = progressConnections.get(clipboardId)
      if (activeConnections) {
        const message = getErrorMessage(error)
        const errorData = {
          type: 'error',
          clipboard_id: clipboardId,
          error: 'Failed to fetch progress: ' + message
        }

        for (const ws of activeConnections) {
          if (ws.readyState === WebSocket.OPEN) {
            ws.send(JSON.stringify(errorData))
          }
        }
      }
    }
  }, 1000) // Poll every second for WebSocket (more frequent than HTTP polling)
}

const app = new Hono<{ Bindings: { server: Server } }>()

// Global error handler - send errors to GlitchTip
app.onError((err, c) => {
  console.error('Error caught:', err)
  Sentry.captureException(err)
  return c.json({
    error: err.message || 'Internal server error',
    success: false
  }, 500)
})
>>>>>>> 8bf8d1df

// Configure SendGrid
const SENDGRID_API_KEY = process.env.SENDGRID_API_KEY
const FROM_EMAIL = process.env.FROM_EMAIL || 'noreply@copypal.online'

if (SENDGRID_API_KEY) {
  sgMail.setApiKey(SENDGRID_API_KEY)
}

// Health check endpoint
app.get('/health', async (c) => {
  return c.json({
    status: 'ok',
    timestamp: new Date().toISOString()
  })
})

// WebSocket endpoint for progress updates
app.get('/ws/progress', async (c) => {
  const server = c.env.server
  if (typeof server.upgrade === 'function' && server.upgrade(c.req.raw)) {
    return new Response(null)
  }
  return c.text('WebSocket upgrade failed', 400)
})

// Email sending function
async function sendMagicLinkEmail(email: string, code: string): Promise<boolean> {
  if (!SENDGRID_API_KEY) {
    console.log(`Magic link code for ${email}: ${code}`)
    return true // Return true in dev mode
  }

  try {
    const msg = {
      to: email,
      from: FROM_EMAIL,
      subject: 'Your CopyPal Login Code',
      text: `Your login code is: ${code}`,
      html: `
        <div style="font-family: Arial, sans-serif; max-width: 600px; margin: 0 auto;">
          <h2 style="color: #20C15A;">CopyPal Login Code</h2>
          <p>Your login code is:</p>
          <div style="background: #f5f5f5; padding: 20px; text-align: center; font-size: 24px; font-weight: bold; letter-spacing: 4px; margin: 20px 0;">
            ${code}
          </div>
          <p style="color: #666;">This code will expire in 10 minutes.</p>
          <p style="color: #666;">If you didn't request this code, please ignore this email.</p>
        </div>
      `
    }

    await sgMail.send(msg)
    console.log(`Magic link email sent to ${email}`)
    return true
  } catch (error) {
    console.error('Failed to send email:', error)
    return false
  }
}

// CORS configuration
app.use('/*', cors({
  origin: [
    'https://copypal.online',
    'http://copypal.online',
    'http://localhost:5173',
    'http://localhost:8881'
  ],
  allowHeaders: ['Content-Type', 'Authorization'],
  allowMethods: ['GET', 'POST', 'PUT', 'DELETE', 'OPTIONS'],
}))

// In-memory storage (use Redis/DB in production)
interface AuthSession {
  email: string
  code: string
  createdAt: number
  verified: boolean
}

interface UserSession {
  id: string
  email?: string
  walletAddress?: string
  createdAt: number
}

const authSessions = new Map<string, AuthSession>()
const userSessions = new Map<string, UserSession>()

// File paths for persistent storage
const DATA_DIR = process.env.DATA_DIR || '/tmp'
const SESSIONS_FILE = path.join(DATA_DIR, 'user-sessions.json')

// Load/save sessions to disk
const loadUserSessions = () => {
  try {
    if (fs.existsSync(SESSIONS_FILE)) {
      const data = fs.readFileSync(SESSIONS_FILE, 'utf-8')
      const sessions: Array<[string, UserSession]> = JSON.parse(data)
      userSessions.clear()
      sessions.forEach(([key, value]) => userSessions.set(key, value))
      console.log(`Loaded ${sessions.length} user sessions from disk`)
    }
  } catch (err) {
    console.error('Failed to load user sessions:', err)
  }
}

const saveUserSessions = () => {
  try {
    // Ensure data directory exists
    fs.mkdirSync(DATA_DIR, { recursive: true })

    const sessions = Array.from(userSessions.entries())
    fs.writeFileSync(SESSIONS_FILE, JSON.stringify(sessions, null, 2))
  } catch (err) {
    console.error('Failed to save user sessions:', err)
  }
}

// Load sessions on startup
loadUserSessions()

// Validation schemas
const requestMagicLinkSchema = z.object({
  email: z.string().email()
})

const verifyMagicLinkSchema = z.object({
  email: z.string().email(),
  code: z.string().min(6).max(6)
})

const clipboardSchema = z.object({
  kind: z.enum(['text', 'file']).default('text'),
  content: z.string().min(1).max(10000),
  fileName: z.string().optional(),
  fileType: z.string().optional(),
  fileSize: z.number().optional(),
  fileData: z.string().optional(), // Base64 encoded file data
  expiresAt: z.string().datetime().optional(),
  ttlDays: z.number().min(1).max(30).default(7) // TTL in days, 1-30 days
})

// Health check endpoint
app.get('/health', async (c) => {
  return c.json({
    status: 'ok',
    timestamp: new Date().toISOString()
  })
})

// Auth endpoints
app.post('/v1/auth/request', async (c) => {
  try {
    const body = await c.req.json()
    const { email } = requestMagicLinkSchema.parse(body)

    // Generate 6-digit code
    const code = Math.floor(100000 + Math.random() * 900000).toString()

    // Store auth session
    authSessions.set(email, {
      email,
      code,
      createdAt: Date.now(),
      verified: false
    })

    // Send email
    const emailSent = await sendMagicLinkEmail(email, code)

    if (!emailSent && SENDGRID_API_KEY) {
      return c.json({
        error: 'Failed to send email. Please try again.',
        success: false
      }, 500)
    }

    return c.json({
      message: 'Magic link sent to your email',
      success: true
    })
  } catch (error) {
    console.error('Auth request error:', error)
    return c.json({
      error: 'Invalid request',
      success: false
    }, 400)
  }
})

app.post('/v1/auth/verify', async (c) => {
  try {
    const body = await c.req.json()
    const { email, code } = verifyMagicLinkSchema.parse(body)

    const authSession = authSessions.get(email)
    if (!authSession) {
      return c.json({
        error: 'Invalid or expired session',
        success: false
      }, 400)
    }

    // Check if code is correct and not expired (5 minutes)
    const fiveMinutes = 5 * 60 * 1000
    if (authSession.code !== code || Date.now() - authSession.createdAt > fiveMinutes) {
      return c.json({
        error: 'Invalid or expired code',
        success: false
      }, 400)
    }

    // Mark as verified and create user session
    authSession.verified = true
    const sessionId = nanoid()
    const userSession: UserSession = {
      id: sessionId,
      email,
      createdAt: Date.now()
    }

    userSessions.set(sessionId, userSession)
    saveUserSessions()

    return c.json({
      success: true,
      sessionId,
      user: { email }
    })
  } catch (error) {
    console.error('Auth verify error:', error)
    return c.json({
      error: 'Invalid request',
      success: false
    }, 400)
  }
})

app.get('/v1/auth/session', async (c) => {
  const sessionId = c.req.header('Authorization')?.replace('Bearer ', '')
  if (!sessionId) {
    return c.json({ error: 'No session provided', success: false }, 401)
  }

  const userSession = userSessions.get(sessionId)
  if (!userSession) {
    return c.json({ error: 'Invalid session', success: false }, 401)
  }

  const user = userSession.email
    ? { email: userSession.email }
    : { walletAddress: userSession.walletAddress }

  return c.json({
    success: true,
    user
  })
})

app.post('/v1/auth/logout', async (c) => {
  const sessionId = c.req.header('Authorization')?.replace('Bearer ', '')
  if (sessionId) {
    userSessions.delete(sessionId)
    saveUserSessions()
  }

  return c.json({ success: true })
})

// Wallet authentication
app.post('/v1/auth/wallet', async (c) => {
  try {
    const body = await c.req.json()
    const { walletAddress, signature, message } = body

    if (!walletAddress || !signature || !message) {
      return c.json({ error: 'Missing required fields', success: false }, 400)
    }

    // In a real implementation, you would verify the signature here
    // For now, we'll accept any valid-looking wallet address
    if (!/^0x[a-fA-F0-9]{40}$/.test(walletAddress)) {
      return c.json({ error: 'Invalid wallet address', success: false }, 400)
    }

    // For now, we'll skip signature verification and trust the frontend
    // In production, you should verify the signature matches the message and wallet

    const sessionId = nanoid()
    const userSession: UserSession = {
      id: sessionId,
      walletAddress,
      createdAt: Date.now()
    }

    userSessions.set(sessionId, userSession)
    saveUserSessions()

    return c.json({
      success: true,
      sessionId,
      user: { walletAddress }
    })
  } catch (error) {
    console.error('Wallet auth error:', error)
    return c.json({ error: 'Authentication failed', success: false }, 500)
  }
})

// File chunking function for large files
async function uploadFileWithChunking(buffer: Buffer, fileName: string, fileType: string, ttlDays: number, owner?: string): Promise<string> {
  const CHUNK_SIZE = 512 * 1024 // 512KB
  const totalSize = buffer.length
  const totalChunks = Math.ceil(totalSize / CHUNK_SIZE)

  console.log(`Chunking large file: ${fileName} (${totalSize} bytes) into ${totalChunks} chunks`)

  // Upload each chunk
  const chunkIds: string[] = []
  for (let i = 0; i < totalChunks; i++) {
    const start = i * CHUNK_SIZE
    const end = Math.min(start + CHUNK_SIZE, totalSize)
    const chunkBuffer = buffer.slice(start, end)

    const chunkFileName = `${fileName}.chunk.${i}`
    console.log(`Uploading chunk ${i + 1}/${totalChunks} (${chunkBuffer.length} bytes)`)

    try {
      const chunkId = await filesDBClient.uploadFile(chunkBuffer, chunkFileName, 'application/octet-stream', ttlDays, owner)
      chunkIds.push(chunkId)
      console.log(`Chunk ${i + 1}/${totalChunks} uploaded: ${chunkId}`)
    } catch (error) {
      const message = getErrorMessage(error)
      console.error(`Failed to upload chunk ${i + 1}:`, error)
      throw new Error(`Failed to upload chunk ${i + 1}: ${message}`)
    }
  }

  // Create metadata file with chunk information
  const metadata = {
    originalFileName: fileName,
    originalFileType: fileType,
    totalSize,
    totalChunks,
    chunkSize: CHUNK_SIZE,
    chunkIds,
    createdAt: new Date().toISOString()
  }

  const metadataBuffer = Buffer.from(JSON.stringify(metadata, null, 2))
  const metadataId = await filesDBClient.uploadFile(metadataBuffer, `${fileName}.metadata.json`, 'application/json', ttlDays, owner)

  console.log(`Metadata uploaded: ${metadataId}`)
  console.log(`Large file chunking completed: ${fileName} -> ${metadataId}`)

  return metadataId
}

// File assembly function for chunked files
async function downloadFileFromChunks(metadataId: string): Promise<{ data: Buffer, info: any }> {
  // Download metadata
  const { data: metadataBuffer } = await filesDBClient.downloadFile(metadataId)
  const metadata = JSON.parse(metadataBuffer.toString())

  console.log(`Assembling chunked file: ${metadata.originalFileName} from ${metadata.totalChunks} chunks`)

  // Download all chunks
  const chunks: Buffer[] = []
  for (let i = 0; i < metadata.totalChunks; i++) {
    const chunkId = metadata.chunkIds[i]
    console.log(`Downloading chunk ${i + 1}/${metadata.totalChunks}: ${chunkId}`)

    try {
      const { data: chunkBuffer } = await filesDBClient.downloadFile(chunkId)
      chunks.push(chunkBuffer)
    } catch (error) {
      const message = getErrorMessage(error)
      console.error(`Failed to download chunk ${i + 1}:`, error)
      throw new Error(`Failed to download chunk ${i + 1}: ${message}`)
    }
  }

  // Combine chunks
  const combinedBuffer = Buffer.concat(chunks)

  if (combinedBuffer.length !== metadata.totalSize) {
    throw new Error(`File size mismatch: expected ${metadata.totalSize}, got ${combinedBuffer.length}`)
  }

  console.log(`File assembly completed: ${metadata.originalFileName} (${combinedBuffer.length} bytes)`)

  // Return assembled file with metadata info
  return {
    data: combinedBuffer,
    info: {
      original_filename: metadata.originalFileName,
      content_type: metadata.originalFileType,
      total_size: metadata.totalSize,
      created_at: metadata.createdAt,
      expires_at: new Date(Date.now() + 7 * 24 * 60 * 60 * 1000).toISOString() // Default 7 days
    }
  }
}

// Clipboard endpoints
app.post('/v1/clipboard', async (c) => {
  try {
    const body = await c.req.json()
    const { kind, content, fileName, fileType, fileData, expiresAt: expiresAtStr, ttlDays } = clipboardSchema.parse(body)

    const sessionId = c.req.header('Authorization')?.replace('Bearer ', '')
    const userSession = sessionId ? userSessions.get(sessionId) : null

    // Use TTL from request or calculate from expiresAt
    let effectiveTtlDays = ttlDays;
    if (expiresAtStr) {
      const expiresAt = new Date(expiresAtStr).getTime()
      const now = Date.now()
      const calculatedTtl = Math.max(1, Math.ceil((expiresAt - now) / (24 * 60 * 60 * 1000)))
      effectiveTtlDays = ttlDays ? Math.min(ttlDays, calculatedTtl) : calculatedTtl
    }

    // Use user session ID as owner for FileDB
    const owner = userSession?.id

    // Store via FilesDB with owner annotation
    let fileId: string;
    if (kind === 'text') {
      fileId = await filesDBClient.uploadText(content, 'clipboard.txt', effectiveTtlDays, owner)
    } else if (kind === 'file' && fileData) {
      const buffer = Buffer.from(fileData, 'base64')

      // Check if file needs chunking (>512KB)
      const CHUNK_SIZE = 512 * 1024 // 512KB
      console.log(`File size: ${buffer.length} bytes, chunk size threshold: ${CHUNK_SIZE}`)
      if (buffer.length > CHUNK_SIZE) {
        console.log(`File needs chunking, starting chunking process...`)
        fileId = await uploadFileWithChunking(buffer, fileName || 'file', fileType || 'application/octet-stream', effectiveTtlDays, owner)
      } else {
        console.log(`File is small enough, using direct upload...`)
        fileId = await filesDBClient.uploadFile(buffer, fileName || 'file', fileType || 'application/octet-stream', effectiveTtlDays, owner)
      }
    } else {
      throw new Error('Invalid clipboard item')
    }

    console.log(`File uploaded to FileDB: ${fileId}, waiting for blockchain upload...`)

    // Wait for blockchain upload to complete (with timeout)
    let uploadCompleted = false
    let entities: any = null
    const maxWaitTime = 30000 // 30 seconds
    const startTime = Date.now()

    while (!uploadCompleted && (Date.now() - startTime) < maxWaitTime) {
      try {
        const status = await filesDBClient.getUploadStatus(fileId)

        // Enhanced progress logging with timing estimates
        const progressInfo = status.progress || {}
        const chunks = progressInfo.chunks_uploaded || status.chunks_uploaded_to_blockchain || 0
        const totalChunks = progressInfo.total_chunks || status.total_chunks || 0
        const percentage = progressInfo.percentage || status.progress_percentage || 0
        const elapsed = progressInfo.elapsed_seconds || 0
        const estimated = progressInfo.estimated_remaining_seconds

        let progressMsg = `Upload progress for ${fileId}: ${chunks}/${totalChunks} chunks (${percentage}%)`
        if (elapsed > 0) {
          progressMsg += `, elapsed: ${elapsed}s`
        }
        if (estimated) {
          progressMsg += `, remaining: ~${estimated}s`
        }
        if (progressInfo.last_chunk_uploaded_at) {
          const lastUpload = new Date(progressInfo.last_chunk_uploaded_at)
          const timeSinceLastUpload = Math.round((Date.now() - lastUpload.getTime()) / 1000)
          progressMsg += `, last upload: ${timeSinceLastUpload}s ago`
        }

        console.log(progressMsg)

        if (status.completed && status.status === 'completed') {
          uploadCompleted = true
          entities = await filesDBClient.getFileEntityKeys(fileId)
          break
        } else if (status.status === 'failed') {
          throw new Error(`FileDB blockchain upload failed: ${status.error}`)
        }

        // Wait 1 second before checking again
        await new Promise(resolve => setTimeout(resolve, 1000))
      } catch (error) {
        const message = getErrorMessage(error)
        console.log(`Waiting for blockchain upload... (${Math.round((Date.now() - startTime) / 1000)}s)`, message)
        await new Promise(resolve => setTimeout(resolve, 1000))
      }
    }

    const frontendUrl = process.env.BASE_URL
      ? process.env.BASE_URL.replace('/api', '')
      : 'http://localhost:5173'

    // If blockchain upload completed, return full blockchain info
    if (uploadCompleted && entities) {
      const blockchainEntityKey = entities.metadata_entity_key

      return c.json({
        success: true,
        id: fileId,
        entityKey: blockchainEntityKey,
        fileId: fileId,
        ttlDays: effectiveTtlDays,
        url: `${frontendUrl}/c/${fileId}`,
        explorerUrl: `https://explorer.kaolin.hoodi.arkiv.network/entity/${blockchainEntityKey}`,
        blockchainInfo: {
          metadataEntity: entities.metadata_entity_key,
          chunkEntities: entities.chunk_entity_keys,
          totalEntities: entities.total_entities,
          explorerUrls: {
            metadata: `https://explorer.kaolin.hoodi.arkiv.network/entity/${entities.metadata_entity_key}`,
            chunks: entities.chunk_entity_keys.map((chunkKey: string) =>
              `https://explorer.kaolin.hoodi.arkiv.network/entity/${chunkKey}`
            )
          }
        },
        status: 'completed'
      })
    } else {
      // Blockchain upload still in progress, return basic info
      return c.json({
        success: true,
        id: fileId,
        fileId: fileId,
        ttlDays: effectiveTtlDays,
        url: `${frontendUrl}/c/${fileId}`,
        status: 'uploading',
        message: 'File uploaded to FileDB, blockchain upload in progress. Entity keys will be available once upload completes.'
      })
    }
  } catch (error) {
    const message = getErrorMessage(error)
    console.error('Clipboard create error:', error)
    return c.json({
      error: 'Failed to store in FileDB: ' + message,
      success: false
    }, 500)
  }
})

app.get('/v1/clipboard/:id', async (c) => {
  const fileId = c.req.param('id')

  try {
    // Download file and info in one call instead of two separate calls
    const { data, info } = await filesDBClient.downloadFile(fileId)

    if (info.content_type?.startsWith('text/plain')) {
      // Text clipboard
      const content = data.toString('utf-8')
      return c.json({
        success: true,
        kind: 'text',
        content,
        createdAt: new Date(info.created_at).getTime(),
        expiresAt: new Date(info.expires_at).getTime()
      })
    } else {
      // Check if this is a chunked file (metadata file)
      const isChunkedFile = info.original_filename?.endsWith('.metadata.json')

      let fileData: string, fileInfo: any
      if (isChunkedFile) {
        // Assemble chunked file
        const assembled = await downloadFileFromChunks(fileId)
        fileData = assembled.data.toString('base64')
        fileInfo = assembled.info
      } else {
        // Regular file - use already downloaded data
        fileData = data.toString('base64')
        fileInfo = info
      }

      return c.json({
        success: true,
        kind: 'file',
        content: fileInfo.original_filename,
        fileName: fileInfo.original_filename,
        fileType: fileInfo.content_type,
        fileSize: fileInfo.total_size,
        fileData,
        isChunked: isChunkedFile,
        createdAt: new Date(fileInfo.created_at).getTime(),
        expiresAt: new Date(fileInfo.expires_at).getTime()
      })
    }
  } catch (error) {
    const message = getErrorMessage(error)
    console.error('Clipboard get error:', error)
    return c.json({
      error: 'Failed to retrieve from FilesDB: ' + message,
      success: false
    }, 500)
  }
})

// Get user's clipboard items - disabled for now as FilesDB doesn't have user-specific listing
app.get('/v1/clipboard/user/items', async (c) => {
  const sessionId = c.req.header('Authorization')?.replace('Bearer ', '')
  if (!sessionId) {
    return c.json({ error: 'No session provided', success: false }, 401)
  }

  const userSession = userSessions.get(sessionId)
  if (!userSession) {
    return c.json({ error: 'Invalid session', success: false }, 401)
  }

  try {
    // Get user's files by owner annotation
    const files = await filesDBClient.getFilesByOwner(userSession.id)

    const userItems = files.map(file => ({
      id: file.file_id,
      kind: file.content_type?.startsWith('text/') ? 'text' : 'file',
      content: file.content_type?.startsWith('text/') ? '' : '',
      fileName: file.original_filename,
      fileType: file.content_type,
      fileSize: file.total_size,
      createdAt: new Date(file.created_at).getTime(),
      expiresAt: new Date(file.expires_at).getTime()
    }))

    // Sort by creation date (newest first)
    userItems.sort((a, b) => b.createdAt - a.createdAt)

    return c.json({
      success: true,
      items: userItems
    })
  } catch (error) {
    console.error('Get user items error:', error)
    return c.json({
      error: 'Failed to retrieve user items from FilesDB',
      success: false
    }, 500)
  }
})

// File download endpoint
app.get('/v1/clipboard/:id/download', async (c) => {
  const fileId = c.req.param('id')

  try {
    // First get file info to check if it's chunked
    const info = await filesDBClient.getFileInfo(fileId)
    const isChunkedFile = info.original_filename?.endsWith('.metadata.json')

    let data: Buffer, fileInfo: any
    if (isChunkedFile) {
      // Assemble chunked file
      const assembled = await downloadFileFromChunks(fileId)
      data = assembled.data
      fileInfo = assembled.info
    } else {
      // Regular file download
      const downloadResult = await filesDBClient.downloadFile(fileId)
      data = downloadResult.data
      fileInfo = downloadResult.info
    }

    // Set appropriate headers
    c.header('Content-Type', fileInfo.content_type || 'application/octet-stream')
    c.header('Content-Disposition', `attachment; filename="${fileInfo.original_filename}"`)
    c.header('Content-Length', data.length.toString())

    return c.body(bufferToArrayBuffer(data))
  } catch (error) {
    const message = getErrorMessage(error)
    console.error('File download error:', error)
    return c.json({ error: 'Failed to download file from FilesDB: ' + message, success: false }, 500)
  }
})

// Upload progress endpoint for real-time tracking
app.get('/v1/clipboard/:id/progress', async (c) => {
  const fileId = c.req.param('id')

  try {
    const status = await filesDBClient.getUploadStatus(fileId)

    // Enhanced progress information with timing estimates
    const progressInfo = status.progress || {}
    const fileInfo = status.file_info || {}

    return c.json({
      success: true,
      file_id: status.file_id,
      status: status.status,
      completed: status.completed,
      progress: {
        chunks_uploaded: progressInfo.chunks_uploaded || status.chunks_uploaded_to_blockchain || 0,
        total_chunks: progressInfo.total_chunks || status.total_chunks || 0,
        percentage: progressInfo.percentage || status.progress_percentage || 0,
        remaining_chunks: progressInfo.remaining_chunks || 0,
        elapsed_seconds: progressInfo.elapsed_seconds || 0,
        estimated_remaining_seconds: progressInfo.estimated_remaining_seconds,
        last_chunk_uploaded_at: progressInfo.last_chunk_uploaded_at
      },
      file_info: {
        original_filename: fileInfo.original_filename,
        file_size: fileInfo.file_size,
        content_type: fileInfo.content_type,
        owner: fileInfo.owner
      },
      error: status.error
    })
  } catch (error) {
    const message = getErrorMessage(error)
    console.error('Upload progress error:', error)
    return c.json({
      error: 'Failed to get upload progress: ' + message,
      success: false
    }, 500)
  }
})

// Enhanced FilesDB endpoints leveraging v2 upgrades
app.get('/v2/quota', async (c) => {
  try {
    const quota = await enhancedFilesDBClient.checkQuota()
    return c.json({
      quota,
      success: true
    })
  } catch (error) {
    const message = getErrorMessage(error)
    console.error('Quota check error:', error)
    return c.json({
      error: 'Failed to check quota: ' + message,
      success: false
    }, 500)
  }
})

app.post('/v2/clipboard/smart-upload', async (c) => {
  try {
    const body = await c.req.json()
    const { kind, content, fileName, fileType, fileData, expiresAt: expiresAtStr, ttlDays } = clipboardSchema.parse(body)

    const sessionId = c.req.header('Authorization')?.replace('Bearer ', '')
    const userSession = sessionId ? userSessions.get(sessionId) : null

    // Use TTL from request or calculate from expiresAt
    let effectiveTtlDays = ttlDays;
    if (expiresAtStr) {
      const expiresAt = new Date(expiresAtStr).getTime()
      const now = Date.now()
      const calculatedTtl = Math.max(1, Math.ceil((expiresAt - now) / (24 * 60 * 60 * 1000)))
      effectiveTtlDays = ttlDays ? Math.min(ttlDays, calculatedTtl) : calculatedTtl
    }

    const owner = userSession?.id

    let result: { fileId: string; method: string; quotaUsed: any }

    if (kind === 'text') {
      const { fileId, quotaUsed } = await enhancedFilesDBClient.uploadTextWithQuotaCheck(
        content, 'clipboard.txt', effectiveTtlDays, owner
      )
      result = { fileId, method: 'text', quotaUsed }
    } else if (kind === 'file' && fileData) {
      const buffer = Buffer.from(fileData, 'base64')
      const smartResult = await enhancedFilesDBClient.smartUpload(
        buffer, fileName || 'file', fileType || 'application/octet-stream', effectiveTtlDays, owner
      )
      result = smartResult
    } else {
      throw new Error('Invalid clipboard item')
    }

    console.log(`Enhanced upload completed: ${result.fileId}, method: ${result.method}`)

    return c.json({
      id: result.fileId,
      fileId: result.fileId,
      explorerUrl: `https://explorer.kaolin.hoodi.arkiv.network/file/${result.fileId}`,
      success: true,
      method: result.method,
      quota: result.quotaUsed,
      message: 'File uploaded successfully with enhanced FilesDB v2 features'
    })
  } catch (error) {
    const message = getErrorMessage(error)
    console.error('Enhanced upload error:', error)
    return c.json({
      error: 'Failed to upload with enhanced features: ' + message,
      success: false
    }, 500)
  }
})

app.get('/v2/session/:sessionKey/status', async (c) => {
  try {
    const sessionKey = c.req.param('sessionKey')
    const status = await enhancedFilesDBClient.getUploadSessionStatus(sessionKey)

    return c.json({
      status,
      success: true
    })
  } catch (error) {
    const message = getErrorMessage(error)
    console.error('Session status error:', error)
    return c.json({
      error: 'Failed to get session status: ' + message,
      success: false
    }, 500)
  }
})

app.post('/v2/clipboard/resume-upload', async (c) => {
  try {
    const body = await c.req.json()
    const { sessionKey, fileData, fileName, fileType, ttlDays } = body

    if (!sessionKey || !fileData || !fileName) {
      throw new Error('Missing required fields: sessionKey, fileData, fileName')
    }

    const buffer = Buffer.from(fileData, 'base64')
    const { fileId } = await enhancedFilesDBClient.uploadFileWithResumption(
      buffer, fileName, fileType || 'application/octet-stream', ttlDays || 7, undefined, sessionKey
    )

    return c.json({
      id: fileId,
      fileId,
      sessionKey,
      success: true,
      message: 'Upload resumed successfully'
    })
  } catch (error) {
    const message = getErrorMessage(error)
    console.error('Resume upload error:', error)
    return c.json({
      error: 'Failed to resume upload: ' + message,
      success: false
    }, 500)
  }
})

const port = parseInt(process.env.PORT || '19234')
console.log(`Starting CopyPal backend on port ${port}`)

const _server = Bun.serve({
  port,
  hostname: "0.0.0.0",
  fetch(req: Request, server: Server) {
    // Add server to request context for WebSocket upgrades
    return app.fetch(req, { server })
  },
  idleTimeout: 255, // Max timeout in seconds
  websocket: {
    message(ws: ServerWebSocket<ProgressSocketData>, message: string | Buffer) {
      try {
        const payload = typeof message === 'string' ? message : message.toString()
        const data = JSON.parse(payload)

        if (data.type === 'subscribe' && data.clipboard_id) {
          const clipboardId = data.clipboard_id
          console.log(`WebSocket: Client subscribing to progress for ${clipboardId}`)

          // Add connection to tracking
          if (!progressConnections.has(clipboardId)) {
            progressConnections.set(clipboardId, new Set())
          }
          progressConnections.get(clipboardId)!.add(ws)

          // Store clipboardId on the WebSocket for cleanup
          ws.data = { clipboardId }

          // Send initial status
          ws.send(JSON.stringify({
            type: 'subscribed',
            clipboard_id: clipboardId,
            message: 'Subscribed to progress updates'
          }))

          // Start monitoring if this is the first connection for this clipboard
          if (progressConnections.get(clipboardId)!.size === 1) {
            startProgressMonitoring(clipboardId)
          }
        }
      } catch (error) {
        console.error('WebSocket message error:', error)
        ws.send(JSON.stringify({
          type: 'error',
          error: 'Invalid message format'
        }))
      }
    },

    close(ws: ServerWebSocket<ProgressSocketData>) {
      if (ws.data && ws.data.clipboardId) {
        const clipboardId = ws.data.clipboardId
        console.log(`WebSocket: Client disconnected from ${clipboardId}`)

        const connections = progressConnections.get(clipboardId)
        if (connections) {
          connections.delete(ws)
          if (connections.size === 0) {
            progressConnections.delete(clipboardId)
          }
        }
      }
    }
  }
})

console.log(`Started server: http://0.0.0.0:${port}`)<|MERGE_RESOLUTION|>--- conflicted
+++ resolved
@@ -100,9 +100,6 @@
     } catch (error) {
       console.error(`Progress monitoring error for ${clipboardId}:`, error)
 
-<<<<<<< HEAD
-const app = new Hono().basePath(process.env.API_BASE_PATH || '/')
-=======
       // Send error to clients
       const activeConnections = progressConnections.get(clipboardId)
       if (activeConnections) {
@@ -123,7 +120,7 @@
   }, 1000) // Poll every second for WebSocket (more frequent than HTTP polling)
 }
 
-const app = new Hono<{ Bindings: { server: Server } }>()
+const app = new Hono<{ Bindings: { server: Server } }>().basePath(process.env.API_BASE_PATH || '/')
 
 // Global error handler - send errors to GlitchTip
 app.onError((err, c) => {
@@ -134,7 +131,6 @@
     success: false
   }, 500)
 })
->>>>>>> 8bf8d1df
 
 // Configure SendGrid
 const SENDGRID_API_KEY = process.env.SENDGRID_API_KEY
@@ -143,14 +139,6 @@
 if (SENDGRID_API_KEY) {
   sgMail.setApiKey(SENDGRID_API_KEY)
 }
-
-// Health check endpoint
-app.get('/health', async (c) => {
-  return c.json({
-    status: 'ok',
-    timestamp: new Date().toISOString()
-  })
-})
 
 // WebSocket endpoint for progress updates
 app.get('/ws/progress', async (c) => {
